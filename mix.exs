--- conflicted
+++ resolved
@@ -1,11 +1,7 @@
 defmodule Cldr.Mixfile do
   use Mix.Project
 
-<<<<<<< HEAD
-  @version "0.0.13-dev"
-=======
-  @version "0.0.13"
->>>>>>> c7fc53d7
+  @version "0.0.14-dev"
 
   def project do
     [app: :ex_cldr,
