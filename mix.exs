defmodule Cldr.Mixfile do
  use Mix.Project

  @version "0.12.2"

  def project do
    [
      app: :ex_cldr,
      version: @version,
      elixir: "~> 1.5",
      name: "Cldr",
      source_url: "https://github.com/kipcole9/cldr",
      docs: docs(),
      build_embedded: Mix.env == :prod,
      start_permanent: Mix.env == :prod,
      deps: deps(),
      description: description(),
      package: package(),
      test_coverage: [tool: ExCoveralls],
      aliases: aliases(),
      elixirc_paths: elixirc_paths(Mix.env),
      dialyzer: [ignore_warnings: ".dialyzer_ignore_warnings"]
    ]
  end

  defp description do
    """
    Common Locale Data Repository (CLDR) functions for Elixir to localize and format numbers,
    dates, lists and units with support for over 500 locales for internationalized (i18n) and
    localized (L10N) applications.
    """
  end

  def application do
    [
      extra_applications: [:logger]
    ]
  end

  defp deps do
    [
      {:poison, "~> 2.1 or ~> 3.0"},
      {:decimal, "~> 1.4.1"},
      {:gen_stage, "~> 0.12.2"},
      {:flow, "~> 0.11"},
      {:ex_doc, "~> 0.18.1", only: [:dev, :docs]},
<<<<<<< HEAD
      {:excoveralls, "~> 0.7.4", only: :test, runtime: false},
=======
>>>>>>> 647deecf
      {:abnf, path: "../abnf"},
      {:gettext, "~> 0.13.0", optional: true},
      {:stream_data, "~> 0.3.0", only: :test},
      {:dialyxir, "~> 0.5", only: :dev, runtime: false}
    ]
  end

  defp package do
    [
      maintainers: ["Kip Cole"],
      licenses: ["Apache 2.0"],
      links: links(),
      files: [
        "lib", "src", "guides", "config",
        "mix.exs", "README*", "CHANGELOG*", "LICENSE*",
        "priv/cldr/locales/en.json",
        "priv/cldr/locales/root.json",
        "priv/cldr/available_locales.json",
        "priv/cldr/number_systems.json",
        "priv/cldr/plural_rules.json",
        "priv/cldr/version.json",
        "priv/cldr/currencies.json",
        "priv/cldr/week_data.json",
        "priv/cldr/calendar_data.json",
        "priv/cldr/day_periods.json",
        "priv/cldr/likely_subtags.json",
        "priv/cldr/aliases.json",
        "priv/cldr/territory_containment.json",
        "priv/cldr/territory_info.json",
        "priv/cldr/rfc5646.abnf"
      ]
    ]
  end

  def links do
    %{
      "GitHub"    => "https://github.com/kipcole9/cldr",
      "Readme"    => "https://github.com/kipcole9/cldr/blob/v#{@version}/README.md",
      "Changelog" => "https://github.com/kipcole9/cldr/blob/v#{@version}/CHANGELOG.md"
    }
  end

  def docs do
    [
      source_ref: "v#{@version}",
      main: "1_getting_started",
      extra_section: "GUIDES",
      extras: extra_docs(),
      groups_for_modules: groups_for_modules()
    ]
  end

  def aliases do
    [ ]
  end

  @doc_dir "./guides"
  defp extra_docs do
    @doc_dir
    |> File.ls!
    |> Enum.map(&Path.join(@doc_dir, &1))
    |> Enum.sort
  end

  defp groups_for_modules do
    [
      "Config": [
        Cldr.Config,
        Cldr.Rbnf.Config
      ],
      "Language Tag": ~r/^Cldr.LanguageTag.?/,
      "Plural Rules": ~r/^Cldr.Number.?/,
      "Normalization": ~r/^Cldr.Normalize.?/,
      "Gettext": ~r/^Cldr.Gettext.?/,
      "Helpers": [
        Cldr.Calendar.Conversion,
        Cldr.Digits,
        Cldr.Helpers,
        Cldr.Locale.Cache,
        Cldr.Macros,
        Cldr.Map,
        Cldr.Math,
        Cldr.String
      ]
    ]
  end

  defp elixirc_paths(:test), do: ["lib", "mix", "test"]
  defp elixirc_paths(:dev),  do: ["lib", "mix"]
  defp elixirc_paths(_),     do: ["lib"]
end<|MERGE_RESOLUTION|>--- conflicted
+++ resolved
@@ -44,10 +44,6 @@
       {:gen_stage, "~> 0.12.2"},
       {:flow, "~> 0.11"},
       {:ex_doc, "~> 0.18.1", only: [:dev, :docs]},
-<<<<<<< HEAD
-      {:excoveralls, "~> 0.7.4", only: :test, runtime: false},
-=======
->>>>>>> 647deecf
       {:abnf, path: "../abnf"},
       {:gettext, "~> 0.13.0", optional: true},
       {:stream_data, "~> 0.3.0", only: :test},
