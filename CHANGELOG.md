--- conflicted
+++ resolved
@@ -1,18 +1,18 @@
+# Changelog for Cldr v1.6.3
+
+This is the changelog for Cldr v1.6.3 released on July 19th, 2018.  For older changelogs please consult the release tag on [GitHub](https://github.com/kipcole9/cldr/tags)
+
+### Bug Fixes
+
+* Fixes `Cldr.Compiler` to support Elixir 1.7.  Closes #69.
+
 # Changelog for Cldr v1.6.2
 
-<<<<<<< HEAD
-This is the changelog for Cldr v1.6.2 released on July 19th, 2018.  For older changelogs please consult the release tag on [GitHub](https://github.com/kipcole9/cldr/tags)
-
-### Bug Fixes
-
-* Fixes `Cldr.Compiler` to support Elixir 1.7.  Closes #69.
-=======
 This is the changelog for Cldr v1.6.1 released on June 20th, 2018.  For older changelogs please consult the release tag on [GitHub](https://github.com/kipcole9/cldr/tags)
 
 ### Bug Fixes
 
 * Cldr data files are always located in `Cldr.Config.cldr_data_dir/0`; some functions were incorrectly using `Cldr.Config.client_data_dir/0` which should only be used to located user configured data like locales.
->>>>>>> 78520117
 
 # Changelog for Cldr v1.6.1
 
