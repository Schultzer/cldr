--- conflicted
+++ resolved
@@ -2,14 +2,13 @@
 
 This is the changelog for Cldr v2.0.2 released on ____, 2018.  For older changelogs please consult the release tag on [GitHub](https://github.com/kipcole9/cldr/tags)
 
-<<<<<<< HEAD
 ### Changes
 
 * Move minimal Decimal version to 1.5
-=======
+
 ### Bug fixes
 
->>>>>>> b7ab3cc9
+* `Cldr.Substitution.substitute/2` now conforms to its documentation and substitutes a list of terms into a list format
 
 # Changelog for Cldr v2.0.1
 
